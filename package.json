--- conflicted
+++ resolved
@@ -51,11 +51,8 @@
     "@salesforce/source-tracking": "^7.4.8",
     "@salesforce/telemetry": "^6.0.39",
     "@salesforce/ts-types": "^2.0.11",
-<<<<<<< HEAD
     "faiss-node": "^0.5.1",
-=======
     "open": "^10.1.2",
->>>>>>> 83f7a272
     "zod": "^3.25.67"
   },
   "devDependencies": {
